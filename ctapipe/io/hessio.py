# Licensed under a 3-clause BSD style license - see LICENSE.rst
"""
Components to read HESSIO data.  

This requires the hessio python library to be installed
"""
import logging

from .containers import DataContainer

from astropy import units as u
from astropy.coordinates import Angle
from astropy.time import Time

logger = logging.getLogger(__name__)

try:
    from pyhessio import open_hessio
    from pyhessio import HessioError
    from pyhessio import HessioTelescopeIndexError
    from pyhessio import HessioGeneralError
except ImportError as err:
    logger.fatal(
        "the `pyhessio` python module is required to access MC data: {}"
        .format(err))
    raise err

__all__ = [
    'hessio_event_source',
]


def hessio_get_list_event_ids(url, max_events=None):
    """
    Faster method to get a list of all the event ids in the hessio file.
    This list can also be used to find out the number of events that exist
    in the file.

    Parameters
    ----------
    url : str
        path to file to open
    max_events : int, optional
        maximum number of events to read

    Returns
    -------
    event_id_list : list[num_events]
        A list with all the event ids that are in the file.

    """
    logger.warning("This method is slow. Need to find faster method.")
    try:
        with open_hessio(url) as pyhessio:
            counter = 0
            event_id_list = []
            eventstream = pyhessio.move_to_next_event()
            for event_id in eventstream:
                event_id_list.append(event_id)
                counter += 1
                if max_events is not None and counter >= max_events:
                    pyhessio.close_file()
                    break
            return event_id_list
    except HessioError:
        raise RuntimeError("hessio_event_source failed to open '{}'"
                           .format(url))


def hessio_event_source(url, max_events=None, allowed_tels=None,
                        requested_event=None, use_event_id=False):
    """A generator that streams data from an EventIO/HESSIO MC data file
    (e.g. a standard CTA data file.)

    Parameters
    ----------
    url : str
        path to file to open
    max_events : int, optional
        maximum number of events to read
    allowed_tels : list[int]
        select only a subset of telescope, if None, all are read. This can
        be used for example emulate the final CTA data format, where there
        would be 1 telescope per file (whereas in current monte-carlo,
        they are all interleaved into one file)
    requested_event : int
        Seek to a paricular event index
    use_event_id : bool
        If True ,'requested_event' now seeks for a particular event id instead
        of index
    """
    try:
        with open_hessio(url) as pyhessio:
            # the container is initialized once, and data is replaced within
            # it after each yield
            counter = 0
            eventstream = pyhessio.move_to_next_event()
            if allowed_tels is not None:
                allowed_tels = set(allowed_tels)
            data = DataContainer()
            data.meta['origin'] = "hessio"

            # some hessio_event_source specific parameters
            data.meta['input'] = url
            data.meta['max_events'] = max_events

            for event_id in eventstream:

                # Seek to requested event
                if requested_event is not None:
                    current = counter
                    if use_event_id:
                        current = event_id
                    if not current == requested_event:
                        counter += 1
                        continue

                data.dl0.run_id = pyhessio.get_run_number()
                data.dl0.event_id = event_id
                data.dl0.tels_with_data = set(pyhessio.get_teldata_list())

                # handle telescope filtering by taking the intersection of
                # tels_with_data and allowed_tels
                if allowed_tels is not None:
                    selected = data.dl0.tels_with_data & allowed_tels
                    if len(selected) == 0:
                        continue  # skip event
                    data.dl0.tels_with_data = selected

                data.trig.tels_with_trigger \
                    = pyhessio.get_central_event_teltrg_list()
                time_s, time_ns = pyhessio.get_central_event_gps_time()
                data.trig.gps_time = Time(time_s * u.s, time_ns * u.ns,
                                          format='gps', scale='utc')
                data.mc.energy = pyhessio.get_mc_shower_energy() * u.TeV
                data.mc.alt = Angle(pyhessio.get_mc_shower_altitude(), u.rad)
                data.mc.az = Angle(pyhessio.get_mc_shower_azimuth(), u.rad)
                data.mc.core_x = pyhessio.get_mc_event_xcore() * u.m
                data.mc.core_y = pyhessio.get_mc_event_ycore() * u.m
                first_int = pyhessio.get_mc_shower_h_first_int() * u.m
                data.mc.h_first_int = first_int

                # mc run header data
                data.mcheader.run_array_direction = \
                    pyhessio.get_mc_run_array_direction()

                data.count = counter

                # this should be done in a nicer way to not re-allocate the
                # data each time (right now it's just deleted and garbage
                # collected)

                data.dl0.tel.clear()
                data.mc.tel.clear()  # clear the previous telescopes

                _fill_instrument_info(data, pyhessio)

                for tel_id in data.dl0.tels_with_data:

                    # event.mc.tel[tel_id] = MCCameraContainer()

                    data.mc.tel[tel_id].dc_to_pe \
                        = pyhessio.get_calibration(tel_id)
                    data.mc.tel[tel_id].pedestal \
                        = pyhessio.get_pedestal(tel_id)

                    data.dl0.tel[tel_id].adc_samples = \
                        pyhessio.get_adc_sample(tel_id)
                    data.dl0.tel[tel_id].adc_sums = \
                        pyhessio.get_adc_sum(tel_id)
                    data.mc.tel[tel_id].reference_pulse_shape = \
                        pyhessio.get_ref_shapes(tel_id)

                    nsamples = pyhessio.get_event_num_samples(tel_id)
                    if nsamples <= 0:
                        nsamples = 1
                        data.dl0.tel[tel_id].num_samples = nsamples

                    # load the data per telescope/pixel
                    hessio_mc_npe = pyhessio.get_mc_number_photon_electron
                    data.mc.tel[tel_id].photo_electron_image \
                        = hessio_mc_npe(telescope_id=tel_id)
                    data.mc.tel[tel_id].meta['refstep'] = \
                        pyhessio.get_ref_step(tel_id)
                    data.mc.tel[tel_id].time_slice = \
                        pyhessio.get_time_slice(tel_id)
                    data.mc.tel[tel_id].azimuth_raw = \
                        pyhessio.get_azimuth_raw(tel_id)
                    data.mc.tel[tel_id].altitude_raw = \
                        pyhessio.get_altitude_raw(tel_id)
                    data.mc.tel[tel_id].azimuth_cor = \
                        pyhessio.get_azimuth_cor(tel_id)
                    data.mc.tel[tel_id].altitude_cor = \
                        pyhessio.get_altitude_cor(tel_id)
                yield data
                counter += 1

                if max_events is not None and counter >= max_events:
                    pyhessio.close_file()
                    return
    except HessioError:
        raise RuntimeError("hessio_event_source failed to open '{}'"
                           .format(url))


def _fill_instrument_info(data, pyhessio):
    """
    fill the data.inst structure with instrumental information.

    Parameters
    ----------
    data: DataContainer
        data container to fill in

    """
    if not data.inst.telescope_ids:
        data.inst.telescope_ids = list(pyhessio.get_telescope_ids())

        for tel_id in data.inst.telescope_ids:
            try:
                data.inst.pixel_pos[tel_id] \
                    = pyhessio.get_pixel_position(tel_id) * u.m
<<<<<<< HEAD
            except HessioTelescopeIndexError:
                pass

    for tel_id in data.inst.pixel_pos:
        try:
            data.inst.optical_foclen[tel_id] \
                = pyhessio.get_optical_foclen(tel_id) * u.m
            data.inst.tel_pos[tel_id] \
                = pyhessio.get_telescope_position(tel_id) * u.m
            data.inst.mirror_dish_area[tel_id] = \
                pyhessio.get_mirror_area(tel_id) * u.m ** 2
            data.inst.mirror_numtiles[tel_id] = \
                pyhessio.get_mirror_number(tel_id)
            nchans = pyhessio.get_num_channel(tel_id)
            npix = pyhessio.get_num_pixels(tel_id)
            nsamples = pyhessio.get_num_samples(tel_id)
            if nsamples <= 0: nsamples = 1
            data.inst.num_channels[tel_id] = nchans
            data.inst.num_pixels[tel_id] = npix
            data.inst.num_samples[tel_id] = nsamples
        except HessioGeneralError:
            pass

=======
                data.inst.optical_foclen[tel_id] \
                    = pyhessio.get_optical_foclen(tel_id) * u.m
                data.inst.tel_pos[tel_id] \
                    = pyhessio.get_telescope_position(tel_id) * u.m
                nchans = pyhessio.get_num_channel(tel_id)
                npix = pyhessio.get_num_pixels(tel_id)
                data.inst.num_channels[tel_id] = nchans
                data.inst.num_pixels[tel_id] = npix
            except HessioGeneralError:
                pass
>>>>>>> 5b388e1d
<|MERGE_RESOLUTION|>--- conflicted
+++ resolved
@@ -220,31 +220,6 @@
             try:
                 data.inst.pixel_pos[tel_id] \
                     = pyhessio.get_pixel_position(tel_id) * u.m
-<<<<<<< HEAD
-            except HessioTelescopeIndexError:
-                pass
-
-    for tel_id in data.inst.pixel_pos:
-        try:
-            data.inst.optical_foclen[tel_id] \
-                = pyhessio.get_optical_foclen(tel_id) * u.m
-            data.inst.tel_pos[tel_id] \
-                = pyhessio.get_telescope_position(tel_id) * u.m
-            data.inst.mirror_dish_area[tel_id] = \
-                pyhessio.get_mirror_area(tel_id) * u.m ** 2
-            data.inst.mirror_numtiles[tel_id] = \
-                pyhessio.get_mirror_number(tel_id)
-            nchans = pyhessio.get_num_channel(tel_id)
-            npix = pyhessio.get_num_pixels(tel_id)
-            nsamples = pyhessio.get_num_samples(tel_id)
-            if nsamples <= 0: nsamples = 1
-            data.inst.num_channels[tel_id] = nchans
-            data.inst.num_pixels[tel_id] = npix
-            data.inst.num_samples[tel_id] = nsamples
-        except HessioGeneralError:
-            pass
-
-=======
                 data.inst.optical_foclen[tel_id] \
                     = pyhessio.get_optical_foclen(tel_id) * u.m
                 data.inst.tel_pos[tel_id] \
@@ -253,6 +228,9 @@
                 npix = pyhessio.get_num_pixels(tel_id)
                 data.inst.num_channels[tel_id] = nchans
                 data.inst.num_pixels[tel_id] = npix
+                data.inst.mirror_dish_area[tel_id] = \
+                    pyhessio.get_mirror_area(tel_id) * u.m ** 2
+                data.inst.mirror_numtiles[tel_id] = \
+                    pyhessio.get_mirror_number(tel_id)
             except HessioGeneralError:
-                pass
->>>>>>> 5b388e1d
+                pass