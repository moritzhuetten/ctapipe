--- conflicted
+++ resolved
@@ -37,9 +37,6 @@
     'LeakageContainer',
     'ConcentrationContainer',
     'TimingParametersContainer',
-<<<<<<< HEAD
-    'WeatherContainer',
-=======
     'FlatFieldContainer',
     'PedestalContainer',
     'PixelStatusContainer',
@@ -47,7 +44,6 @@
     'MonitoringCameraContainer',
     'MonitoringContainer',
     'EventAndMonDataContainer'
->>>>>>> e84eadcc
 ]
 
 
@@ -106,16 +102,6 @@
         "the extractor."
         "Shape: (n_pixel, n_samples)"
     )
-    badpixels = Field(
-        None, "numpy (nd-)array of bools indicating (a specific type of) bad pixels"
-    )
-
-
-class WeatherContainer(Container):
-    """Storage of event-wise weather information (MAGIC implementation)."""
-    air_temperature = Field(None, "Outside air temperature")
-    air_pressure = Field(None, "Outside air pressure")
-    air_humidity = Field(None, "Outside air humidity")
 
 class CameraCalibrationContainer(Container):
     """
@@ -425,8 +411,6 @@
     """
     azimuth = Field(nan * u.rad, 'Azimuth, measured N->E', unit=u.rad)
     altitude = Field(nan * u.rad, 'Altitude', unit=u.rad)
-    ra = Field(nan * u.rad, 'Right ascension of camera center pointing from raw data', unit=u.rad)
-    dec = Field(nan * u.rad, 'Declination of camera center pointing from raw data', unit=u.rad)
 
 
 class DataContainer(Container):
@@ -445,8 +429,6 @@
     inst = Field(InstrumentContainer(), "instrumental information (deprecated")
     pointing = Field(Map(TelescopePointingContainer),
                      'Telescope pointing positions')
-    weather = Field(Map(WeatherContainer),
-                     'Outside weather conditions at the observatory')
 
 
 class SST1MDataContainer(DataContainer):
