--- conflicted
+++ resolved
@@ -37,17 +37,14 @@
     'LeakageContainer',
     'ConcentrationContainer',
     'TimingParametersContainer',
-<<<<<<< HEAD
-    'WeatherContainer',
-=======
     'FlatFieldContainer',
     'PedestalContainer',
     'PixelStatusContainer',
     'WaveformCalibrationContainer',
     'MonitoringCameraContainer',
     'MonitoringContainer',
-    'EventAndMonDataContainer'
->>>>>>> 5a1a6d4a
+    'EventAndMonDataContainer',
+    'WeatherContainer'
 ]
 
 
