"""
Container structures for data that should be read or written to disk
"""

import numpy as np
from astropy import units as u
from astropy.time import Time
from numpy import nan

from ..core import Container, Field, DeprecatedField, Map
from ..instrument import SubarrayDescription

__all__ = [
<<<<<<< HEAD
    'InstrumentContainer',
    'R0Container',
    'R0CameraContainer',
    'R1Container',
    'R1CameraContainer',
    'DL0Container',
    'DL0CameraContainer',
    'DL1Container',
    'DL1CameraContainer',
    'SST1MContainer',
    'SST1MCameraContainer',
    'MCEventContainer',
    'MCHeaderContainer',
    'MCCameraEventContainer',
    'CameraCalibrationContainer',
    'CentralTriggerContainer',
    'ReconstructedContainer',
    'ReconstructedShowerContainer',
    'ReconstructedEnergyContainer',
    'ParticleClassificationContainer',
    'DataContainer',
    'SST1MDataContainer',
    'HillasParametersContainer',
    'LeakageContainer',
    'ConcentrationContainer',
    'TimingParametersContainer',
    'FlatFieldContainer',
    'PedestalContainer',
    'PixelStatusContainer',
    'WaveformCalibrationContainer',
    'MonitoringCameraContainer',
    'MonitoringContainer',
    'EventAndMonDataContainer',
    'WeatherContainer',
=======
    "InstrumentContainer",
    "R0Container",
    "R0CameraContainer",
    "R1Container",
    "R1CameraContainer",
    "DL0Container",
    "DL0CameraContainer",
    "DL1Container",
    "DL1CameraContainer",
    "EventCameraCalibrationContainer",
    "EventCalibrationContainer",
    "SST1MContainer",
    "SST1MCameraContainer",
    "MCEventContainer",
    "MCHeaderContainer",
    "MCCameraEventContainer",
    "DL1CameraCalibrationContainer",
    "CentralTriggerContainer",
    "ReconstructedContainer",
    "ReconstructedShowerContainer",
    "ReconstructedEnergyContainer",
    "ParticleClassificationContainer",
    "DataContainer",
    "SST1MDataContainer",
    "HillasParametersContainer",
    "LeakageContainer",
    "ConcentrationContainer",
    "MorphologyContainer",
    "TimingParametersContainer",
    "FlatFieldContainer",
    "PedestalContainer",
    "PixelStatusContainer",
    "WaveformCalibrationContainer",
    "MonitoringCameraContainer",
    "MonitoringContainer",
    "EventAndMonDataContainer",
    "EventIndexContainer",
    "TelEventIndexContainer",
    "ImageParametersContainer",
    "SimulatedShowerDistribution",
>>>>>>> 2805b0ba
]


class EventIndexContainer(Container):
    """ index columns to include in event lists, common to all data levels"""

    container_prefix = ""  # don't want to prefix these

    event_id = Field(0, "event identifier")
    obs_id = Field(0, "observation identifier")


class TelEventIndexContainer(EventIndexContainer):
    """
    index columns to include in telescope-wise event lists, common to all data
    levels that have telescope-wise information
    """

    container_prefix = ""  # don't want to prefix these

    tel_id = Field(0, "telescope identifier")
    tel_type_id = Field(0, "telescope type id number (integer)")


class SST1MCameraContainer(Container):
    pixel_flags = Field(None, "numpy array containing pixel flags")
    digicam_baseline = Field(None, "Baseline computed by DigiCam")
    local_camera_clock = Field(float, "camera timestamp")
    gps_time = Field(float, "gps timestamp")
    camera_event_type = Field(int, "camera event type")
    array_event_type = Field(int, "array event type")
    trigger_input_traces = Field(None, "trigger patch trace (n_patches)")
    trigger_output_patch7 = Field(None, "trigger 7 patch cluster trace (n_clusters)")
    trigger_output_patch19 = Field(None, "trigger 19 patch cluster trace (n_clusters)")


class SST1MContainer(Container):
    tels_with_data = Field([], "list of telescopes with data")
    tel = Field(Map(SST1MCameraContainer), "map of tel_id to SST1MCameraContainer")


# todo: change some of these Maps to be just 3D NDarrays?


class InstrumentContainer(Container):
    """Storage of header info that does not change with event. This is a
    temporary hack until the Instrument module and database is fully
    implemented.  Eventually static information like this will not be
    part of the data stream, but be loaded and accessed from
    functions.

    """

    subarray = Field(
        SubarrayDescription("MonteCarloArray"),
        "SubarrayDescription from the instrument module",
    )


class DL1CameraContainer(Container):
    """
    Storage of output of camera calibration e.g the final calibrated
    image in intensity units and the pulse time.
    """

    image = Field(
        None,
        "Numpy array of camera image, after waveform extraction." "Shape: (n_pixel)",
    )
    pulse_time = Field(
        None,
        "Numpy array containing position of the pulse as determined by "
        "the extractor."
        "Shape: (n_pixel, n_samples)",
    )

<<<<<<< HEAD

class WeatherContainer(Container):
    """Storage of event-wise weather information (MAGIC implementation)."""
    air_temperature = Field(None, "Outside air temperature")
    air_pressure = Field(None, "Outside air pressure")
    air_humidity = Field(None, "Outside air humidity")

class CameraCalibrationContainer(Container):
    """
    Storage of externally calculated calibration parameters (not per-event)
    """
    dc_to_pe = Field(None, "DC/PE calibration arrays from MC file")
    pedestal = Field(None, "pedestal calibration arrays from MC file")

=======
>>>>>>> 2805b0ba

class DL1Container(Container):
    """ DL1 Calibrated Camera Images and associated data"""

    tel = Field(Map(DL1CameraContainer), "map of tel_id to DL1CameraContainer")


class DL1CameraCalibrationContainer(Container):
    """
    Storage of DL1 calibration parameters for the current event
    """

    pedestal_offset = Field(
        0,
        "Additive coefficients for the pedestal calibration of extracted charge "
        "for each pixel"
    )
    absolute_factor = Field(
        1,
        "Multiplicative coefficients for the absolute calibration of extracted charge into "
        "physical units (e.g. photoelectrons or photons) for each pixel"
    )
    relative_factor = Field(
        1,
        "Multiplicative Coefficients for the relative correction between pixels to achieve a "
        "uniform charge response (post absolute calibration) from a "
        "uniform illumination."
    )
    time_shift = Field(
        0,
        "Additive coefficients for the timing correction before charge extraction "
        "for each pixel"
    )


class R0CameraContainer(Container):
    """
    Storage of raw data from a single telescope
    """

    trigger_time = Field(
        None, "Telescope trigger time, start of waveform " "readout, None for MCs"
    )
    trigger_type = Field(0o0, "camera's event trigger type if applicable")
    num_trig_pix = Field(0, "Number of trigger groups (sectors) listed")
    trig_pix_id = Field(None, "pixels involved in the camera trigger")
    waveform = Field(
        None, ("numpy array containing ADC samples" "(n_channels, n_pixels, n_samples)")
    )


class R0Container(Container):
    """
    Storage of a Merged Raw Data Event
    """

    obs_id = DeprecatedField(-1, "observation ID", reason="moved to event.index")
    event_id = DeprecatedField(-1, "event id number", reason="moved to event.index")
    tels_with_data = Field([], "list of telescopes with data")
    tel = Field(Map(R0CameraContainer), "map of tel_id to R0CameraContainer")


class R1CameraContainer(Container):
    """
    Storage of r1 calibrated data from a single telescope
    """

    trigger_time = Field(None, "Telescope trigger time, start of waveform " "readout")
    trigger_type = Field(0o0, "camera trigger type")

    waveform = Field(
        None,
        (
            "numpy array containing a set of images, one per ADC sample"
            "Shape: (n_pixels, n_samples)"
        ),
    )
    selected_gain_channel = Field(
        None,
        (
            "Numpy array containing the gain channel chosen for each pixel. "
            "Shape: (n_pixels)"
        ),
    )


class R1Container(Container):
    """
    Storage of a r1 calibrated Data Event
    """

    obs_id = DeprecatedField(-1, "observation ID", reason="moved to event.index")
    event_id = DeprecatedField(-1, "event id number", reason="moved to event.index")
    tels_with_data = Field([], "list of telescopes with data")
    tel = Field(Map(R1CameraContainer), "map of tel_id to R1CameraContainer")


class DL0CameraContainer(Container):
    """
    Storage of data volume reduced dl0 data from a single telescope
    """

    trigger_time = Field(None, "Telescope trigger time, start of waveform " "readout")
    trigger_type = Field(0o0, "camera trigger type")

    waveform = Field(
        None,
        (
            "numpy array containing data volume reduced "
            "p.e. samples"
            "(n_pixels, n_samples). Note this may be a masked array, "
            "if pixels or time slices are zero-suppressed"
        ),
    )


class DL0Container(Container):
    """
    Storage of a data volume reduced Event
    """

    obs_id = DeprecatedField(
        -1, "observation ID", reason="moved to event.index"
    )  # use event.index.obs_id
    event_id = DeprecatedField(
        -1, "event id number", reason="moved to event.index"
    )  # use event.index.event_id
    tels_with_data = Field([], "list of telescopes with data")
    tel = Field(Map(DL0CameraContainer), "map of tel_id to DL0CameraContainer")


class MCCameraEventContainer(Container):
    """
    Storage of mc data for a single telescope that change per event
    """

    photo_electron_image = Field(
        Map(), "reference image in pure photoelectrons, with no noise"
    )
    # todo: move to instrument (doesn't change per event)
    reference_pulse_shape = Field(None, "reference pulse shape for each channel")
    # todo: move to instrument or a static MC container (don't change per
    # event)
    time_slice = Field(0, "width of time slice", unit=u.ns)
    dc_to_pe = Field(None, "DC/PE calibration arrays from MC file")
    pedestal = Field(None, "pedestal calibration arrays from MC file")
    azimuth_raw = Field(0, "Raw azimuth angle [radians from N->E] for the telescope")
    altitude_raw = Field(0, "Raw altitude angle [radians] for the telescope")
    azimuth_cor = Field(
        0, "the tracking Azimuth corrected for pointing errors for the telescope"
    )
    altitude_cor = Field(
        0, "the tracking Altitude corrected for pointing errors for the telescope"
    )


class MCEventContainer(Container):
    """
    Monte-Carlo
    """

    energy = Field(0.0, "Monte-Carlo Energy", unit=u.TeV)
    alt = Field(0.0, "Monte-carlo altitude", unit=u.deg)
    az = Field(0.0, "Monte-Carlo azimuth", unit=u.deg)
    core_x = Field(0.0, "MC core position", unit=u.m)
    core_y = Field(0.0, "MC core position", unit=u.m)
    h_first_int = Field(0.0, "Height of first interaction")
    x_max = Field(0.0, "MC Xmax value", unit=u.g / (u.cm ** 2))
    shower_primary_id = Field(
        None,
        "MC shower primary ID 0 (gamma), 1(e-),"
        "2(mu-), 100*A+Z for nucleons and nuclei,"
        "negative for antimatter.",
    )
    tel = Field(Map(MCCameraEventContainer), "map of tel_id to MCCameraEventContainer")


class MCHeaderContainer(Container):
    """
    Monte-Carlo information that doesn't change per event
    """

    run_array_direction = Field(
        [],
        (
            "the tracking/pointing direction in "
            "[radians]. Depending on 'tracking_mode' "
            "this either contains: "
            "[0]=Azimuth, [1]=Altitude in mode 0, "
            "OR "
            "[0]=R.A., [1]=Declination in mode 1."
        ),
    )
    corsika_version = Field(np.nan, "CORSIKA version * 1000")
    simtel_version = Field(np.nan, "sim_telarray version * 1000")
    energy_range_min = Field(
        np.nan, "Lower limit of energy range " "of primary particle", unit=u.TeV
    )
    energy_range_max = Field(
        np.nan, "Upper limit of energy range " "of primary particle", unit=u.TeV
    )
    prod_site_B_total = Field(np.nan, "total geomagnetic field", unit=u.uT)
    prod_site_B_declination = Field(np.nan, "magnetic declination", unit=u.rad)
    prod_site_B_inclination = Field(np.nan, "magnetic inclination", unit=u.rad)
    prod_site_alt = Field(np.nan, "height of observation level", unit=u.m)
    prod_site_array = Field("None", "site array")
    prod_site_coord = Field("None", "site (long., lat.) coordinates")
    prod_site_subarray = Field("None", "site subarray")
    spectral_index = Field(np.nan, "Power-law spectral index of spectrum")
    shower_prog_start = Field(
        np.nan,
        """Time when shower simulation started,
                              CORSIKA: only date""",
    )
    shower_prog_id = Field(np.nan, "CORSIKA=1, ALTAI=2, KASCADE=3, MOCCA=4")
    detector_prog_start = Field(np.nan, "Time when detector simulation started")
    detector_prog_id = Field(np.nan, "simtelarray=1")
    num_showers = Field(np.nan, "Number of showers simulated")
    shower_reuse = Field(np.nan, "Numbers of uses of each shower")
    max_alt = Field(np.nan, "Maximimum shower altitude", unit=u.rad)
    min_alt = Field(np.nan, "Minimum shower altitude", unit=u.rad)
    max_az = Field(np.nan, "Maximum shower azimuth", unit=u.rad)
    min_az = Field(np.nan, "Minimum shower azimuth", unit=u.rad)
    diffuse = Field(np.nan, "Diffuse Mode On/Off")
    max_viewcone_radius = Field(np.nan, "Maximum viewcone radius", unit=u.deg)
    min_viewcone_radius = Field(np.nan, "Minimum viewcone radius", unit=u.deg)
    max_scatter_range = Field(np.nan, "Maximum scatter range", unit=u.m)
    min_scatter_range = Field(np.nan, "Minimum scatter range", unit=u.m)
    core_pos_mode = Field(np.nan, "Core Position Mode (fixed/circular/...)")
    injection_height = Field(np.nan, "Height of particle injection", unit=u.m)
    atmosphere = Field(np.nan, "Atmospheric model number")
    corsika_iact_options = Field(np.nan, "Detector MC information")
    corsika_low_E_model = Field(np.nan, "Detector MC information")
    corsika_high_E_model = Field(np.nan, "Detector MC information")
    corsika_bunchsize = Field(np.nan, "Number of photons per bunch")
    corsika_wlen_min = Field(np.nan, "Minimum wavelength of cherenkov light", unit=u.nm)
    corsika_wlen_max = Field(np.nan, "Maximum wavelength of cherenkov light", unit=u.nm)
    corsika_low_E_detail = Field(np.nan, "Detector MC information")
    corsika_high_E_detail = Field(np.nan, "Detector MC information")


class CentralTriggerContainer(Container):
    gps_time = Field(Time, "central average time stamp")
    tels_with_trigger = Field([], "list of telescopes with data")


class ReconstructedShowerContainer(Container):
    """
    Standard output of algorithms reconstructing shower geometry
    """

    alt = Field(0.0, "reconstructed altitude", unit=u.deg)
    alt_uncert = Field(0.0, "reconstructed altitude uncertainty", unit=u.deg)
    az = Field(0.0, "reconstructed azimuth", unit=u.deg)
    az_uncert = Field(0.0, "reconstructed azimuth uncertainty", unit=u.deg)
    core_x = Field(0.0, "reconstructed x coordinate of the core position", unit=u.m)
    core_y = Field(0.0, "reconstructed y coordinate of the core position", unit=u.m)
    core_uncert = Field(0.0, "uncertainty of the reconstructed core position", unit=u.m)
    h_max = Field(0.0, "reconstructed height of the shower maximum")
    h_max_uncert = Field(0.0, "uncertainty of h_max")
    is_valid = Field(
        False,
        (
            "direction validity flag. True if the shower direction"
            "was properly reconstructed by the algorithm"
        ),
    )
    tel_ids = Field(
        [], ("list of the telescope ids used in the" " reconstruction of the shower")
    )
    average_intensity = Field(
        0.0, "average intensity of the intensities used for reconstruction"
    )
    goodness_of_fit = Field(0.0, "measure of algorithm success (if fit)")


class ReconstructedEnergyContainer(Container):
    """
    Standard output of algorithms estimating energy
    """

    energy = Field(-1.0, "reconstructed energy", unit=u.TeV)
    energy_uncert = Field(-1.0, "reconstructed energy uncertainty", unit=u.TeV)
    is_valid = Field(
        False,
        (
            "energy reconstruction validity flag. True if "
            "the energy was properly reconstructed by the "
            "algorithm"
        ),
    )
    tel_ids = Field(
        [],
        (
            "array containing the telescope ids used in the"
            " reconstruction of the shower"
        ),
    )
    goodness_of_fit = Field(0.0, "goodness of the algorithm fit")


class ParticleClassificationContainer(Container):
    """
    Standard output of gamma/hadron classification algorithms
    """

    # TODO: Do people agree on this? This is very MAGIC-like.
    # TODO: Perhaps an integer classification to support different classes?
    # TODO: include an error on the prediction?
    prediction = Field(
        0.0,
        (
            "prediction of the classifier, defined between "
            "[0,1], where values close to 0 are more "
            "gamma-like, and values close to 1 more "
            "hadron-like"
        ),
    )
    is_valid = Field(
        False,
        (
            "classificator validity flag. True if the "
            "predition was successful within the algorithm "
            "validity range"
        ),
    )

    # TODO: KPK: is this different than the list in the reco
    # container? Why repeat?
    tel_ids = Field(
        [],
        (
            "array containing the telescope ids used "
            "in the reconstruction of the shower"
        ),
    )
    goodness_of_fit = Field(0.0, "goodness of the algorithm fit")


class ReconstructedContainer(Container):
    """ collect reconstructed shower info from multiple algorithms """

    shower = Field(
        Map(ReconstructedShowerContainer), "Map of algorithm name to shower info"
    )
    energy = Field(
        Map(ReconstructedEnergyContainer), "Map of algorithm name to energy info"
    )
    classification = Field(
        Map(ParticleClassificationContainer),
        "Map of algorithm name to classification info",
    )


class TelescopePointingContainer(Container):
    """
    Container holding pointing information for a single telescope
    after all necessary correction and calibration steps.
    These values should be used in the reconstruction to transform
    between camera and sky coordinates.
    """
<<<<<<< HEAD
    azimuth = Field(nan * u.rad, 'Azimuth, measured N->E', unit=u.rad)
    altitude = Field(nan * u.rad, 'Altitude', unit=u.rad)
    ra = Field(nan * u.rad, 'Right ascension of camera center pointing from raw data', unit=u.rad)
    dec = Field(nan * u.rad, 'Declination of camera center pointing from raw data', unit=u.rad)
=======

    azimuth = Field(nan * u.rad, "Azimuth, measured N->E", unit=u.rad)
    altitude = Field(nan * u.rad, "Altitude", unit=u.rad)


class EventCameraCalibrationContainer(Container):
    """
    Container for the calibration coefficients for the current event and camera
    """
    dl1 = Field(
        DL1CameraCalibrationContainer(), "Container for DL1 calibration coefficients"
    )


class EventCalibrationContainer(Container):
    """
    Container for calibration coefficients for the current event
    """

    tels_with_data = Field([], "list of telescopes with data")

    # create the camera container
    tel = Field(
        Map(EventCameraCalibrationContainer),
        "map of tel_id to EventCameraCalibrationContainer"
    )
>>>>>>> 2805b0ba


class DataContainer(Container):
    """ Top-level container for all event information """

    event_type = Field("data", "Event type")
    index = Field(EventIndexContainer(), "event indexing information")
    r0 = Field(R0Container(), "Raw Data")
    r1 = Field(R1Container(), "R1 Calibrated Data")
    dl0 = Field(DL0Container(), "DL0 Data Volume Reduced Data")
    dl1 = Field(DL1Container(), "DL1 Calibrated image")
    dl2 = Field(ReconstructedContainer(), "Reconstructed Shower Information")
    mc = Field(MCEventContainer(), "Monte-Carlo data")
    mcheader = Field(MCHeaderContainer(), "Monte-Carlo run header data")
    trig = Field(CentralTriggerContainer(), "central trigger information")
    count = Field(0, "number of events processed")
<<<<<<< HEAD
    inst = Field(InstrumentContainer(), "instrumental information (deprecated")
    pointing = Field(Map(TelescopePointingContainer),
                     'Telescope pointing positions')
    weather = Field(Map(WeatherContainer),
                     'Outside weather conditions at the observatory')
=======
    inst = DeprecatedField(
        InstrumentContainer(),
        "instrumental information ",
        reason="will be separated from event structure in future version",
    )
    pointing = Field(Map(TelescopePointingContainer), "Telescope pointing positions")
    calibration = Field(
        EventCalibrationContainer(),
        "Container for calibration coefficients for the current event"
    )
>>>>>>> 2805b0ba


class SST1MDataContainer(DataContainer):
    sst1m = Field(SST1MContainer(), "optional SST1M Specific Information")


class MuonRingParameter(Container):
    """
    Storage of muon ring fit output

    Parameters
    ----------

    obs_id : int
        run number
    event_id : int
        event number
    tel_id : int
        telescope ID
    ring_center_x, ring_center_y, ring_radius, ring_phi, ring_inclination:
        center position, radius, orientation and inlination of the fitted ring
    ring_chi2_fit:
        chi squared of the ring fit
    ring_cov_matrix:
        covariance matrix of ring parameters
    ring_containment:
        angular containment of the ring
    """

    obs_id = Field(0, "run identification number")
    event_id = Field(0, "event identification number")
    tel_id = Field(0, "telescope identification number")
    ring_center_x = Field(0.0, "centre (x) of the fitted muon ring")
    ring_center_y = Field(0.0, "centre (y) of the fitted muon ring")
    ring_radius = Field(0.0, "radius of the fitted muon ring")
    ring_phi = Field(0.0, "Orientation of fitted ring")
    ring_inclination = Field(0.0, "Inclination of fitted ring")
    ring_chi2_fit = Field(0.0, "chisquare of the muon ring fit")
    ring_cov_matrix = Field(0.0, "covariance matrix of the muon ring fit")
    ring_containment = Field(0.0, "containment of the ring inside the camera")
    ring_fit_method = Field("", "fitting method used for the muon ring")
    inputfile = Field("", "input file")


class MuonIntensityParameter(Container):
    """
    Storage of muon intensity fit output

    Parameters
    ----------

    obs_id : int
        run number
    event_id : int
        event number
    tel_id : int
        telescope ID
    impact_parameter: float
        reconstructed impact parameter
    impact_parameter_chi2:
        chi squared impact parameter
    intensity_cov_matrix:
        Covariance matrix of impact parameters or alternatively:
        full 5x5 covariance matrix for the complete fit (ring + impact)
    impact_parameter_pos_x, impact_parameter_pos_y:
        position on the mirror of the muon impact
    COG_x, COG_y:
        center of gravity
    optical_efficiency_muon:
        optical muon efficiency from intensity fit
    ring_completeness:
        completeness of the ring
    ring_pix_completeness:
        pixel completeness of the ring
    ring_num_pixel: int
        Number of pixels composing the ring
    ring_size:
        ring size
    off_ring_size:
        size outside of the ring
    ring_width:
        ring width
    ring_time_width:
        standard deviation of the photons time arrival
    prediction: dict
        ndarray of the predicted charge in all pixels
    mask:
        ndarray of the mask used on the image for fitting

    """

    obs_id = DeprecatedField(
        0, "run identification number", reason="moved to event.index"
    )
    event_id = DeprecatedField(
        0, "event identification number", reason="moved to event.index"
    )
    tel_id = DeprecatedField(
        0, "telescope identification number", reason="moved to event.index"
    )
    ring_completeness = Field(0.0, "fraction of ring present")
    ring_pix_completeness = Field(0.0, "fraction of pixels present in the ring")
    ring_num_pixel = Field(0, "number of pixels in the ring image")
    ring_size = Field(0.0, "size of the ring in pe")
    off_ring_size = Field(0.0, "image size outside of ring in pe")
    ring_width = Field(0.0, "width of the muon ring in degrees")
    ring_time_width = Field(0.0, "duration of the ring image sequence")
    impact_parameter = Field(
        0.0, "distance of muon impact position from centre of mirror"
    )
    impact_parameter_chi2 = Field(0.0, "impact parameter chi squared")
    intensity_cov_matrix = Field(0.0, "covariance matrix of intensity")
    impact_parameter_pos_x = Field(0.0, "impact parameter x position")
    impact_parameter_pos_y = Field(0.0, "impact parameter y position")
    COG_x = Field(0.0, "Centre of Gravity x")
    COG_y = Field(0.0, "Centre of Gravity y")
    prediction = Field([], "image prediction")
    mask = Field([], "image pixel mask")
    optical_efficiency_muon = Field(0.0, "optical efficiency muon")
    intensity_fit_method = Field("", "intensity fit method")
    inputfile = Field("", "input file")


class HillasParametersContainer(Container):
    container_prefix = "hillas"

    intensity = Field(nan, "total intensity (size)")

    x = Field(nan, "centroid x coordinate")
    y = Field(nan, "centroid x coordinate")
    r = Field(nan, "radial coordinate of centroid")
    phi = Field(nan, "polar coordinate of centroid", unit=u.deg)

    length = Field(nan, "RMS spread along the major-axis")
    width = Field(nan, "RMS spread along the minor-axis")
    psi = Field(nan, "rotation angle of ellipse", unit=u.deg)

    skewness = Field(nan, "measure of the asymmetry")
    kurtosis = Field(nan, "measure of the tailedness")


class LeakageContainer(Container):
    """
    Fraction of signal in 1 or 2-pixel width border from the edge of the
    camera, measured in number of signal pixels or in intensity.
    """

    container_prefix = "leakage"

    pixels_width_1 = Field(
        nan, "fraction of pixels after cleaning that are in camera border of width=1"
    )
    pixels_width_2 = Field(
        nan, "fraction of pixels after cleaning that are in camera border of width=2"
    )
    intensity_width_1 = Field(
        nan,
        "Intensity in photo-electrons after cleaning"
        " that are in the camera border of width=1 pixel",
    )
    intensity_width_2 = Field(
        nan,
        "Intensity in photo-electrons after cleaning"
        " that are in the camera border of width=2 pixels",
    )


class ConcentrationContainer(Container):
    """
    Concentrations are ratios between light amount
    in certain areas of the image and the full image.
    """

    container_prefix = "concentration"
    cog = Field(
        nan, "Percentage of photo-electrons in the three pixels closest to the cog"
    )
    core = Field(nan, "Percentage of photo-electrons inside the hillas ellipse")
    pixel = Field(nan, "Percentage of photo-electrons in the brightest pixel")


class TimingParametersContainer(Container):
    """
    Slope and Intercept of a linear regression of the arrival times
    along the shower main axis
    """

    container_prefix = "timing"
    slope = Field(nan, "Slope of arrival times along main shower axis")
    slope_err = Field(nan, "Uncertainty `slope`")
    intercept = Field(nan, "intercept of arrival times along main shower axis")
    intercept_err = Field(nan, "Uncertainty `intercept`")
    deviation = Field(
        nan,
        "Root-mean-square deviation of the pulse times "
        "with respect to the predicted time",
    )


class MorphologyContainer(Container):
    """ Parameters related to pixels surviving image cleaning """

    num_pixels = Field(np.nan, "Number of usable pixels")
    num_islands = Field(np.nan, "Number of distinct islands in the image")
    num_small_islands = Field(np.nan, "Number of <= 2 pixel islands")
    num_medium_islands = Field(np.nan, "Number of 2-50 pixel islands")
    num_large_islands = Field(np.nan, "Number of > 10 pixel islands")


class ImageParametersContainer(Container):
    """ Collection of image parameters """

    container_prefix = "params"
    hillas = Field(HillasParametersContainer(), "Hillas Parameters")
    timing = Field(TimingParametersContainer(), "Timing Parameters")
    leakage = Field(LeakageContainer(), "Leakage Parameters")
    concentration = Field(ConcentrationContainer(), "Concentration Parameters")
    morphology = Field(MorphologyContainer(), "Morphology Parameters")


class FlatFieldContainer(Container):
    """
    Container for flat-field parameters obtained from a set of
    [n_events] flat-field events
    """

    sample_time = Field(0, "Time associated to the flat-field event set ", unit=u.s)
    sample_time_range = Field(
        [], "Range of time of the flat-field events [t_min, t_max]", unit=u.s
    )
    n_events = Field(0, "Number of events used for statistics")

    charge_mean = Field(None, "np array of signal charge mean (n_chan, n_pix)")
    charge_median = Field(None, "np array of signal charge median (n_chan, n_pix)")
    charge_std = Field(
        None, "np array of signal charge standard deviation (n_chan, n_pix)"
    )
    time_mean = Field(None, "np array of signal time mean (n_chan, n_pix)", unit=u.ns)
    time_median = Field(
        None, "np array of signal time median (n_chan, n_pix)", unit=u.ns
    )
    time_std = Field(
        None, "np array of signal time standard deviation (n_chan, n_pix)", unit=u.ns
    )
    relative_gain_mean = Field(
        None, "np array of the relative flat-field coefficient mean (n_chan, n_pix)"
    )
    relative_gain_median = Field(
        None, "np array of the relative flat-field coefficient  median (n_chan, n_pix)"
    )
    relative_gain_std = Field(
        None,
        "np array of the relative flat-field coefficient standard deviation (n_chan, n_pix)",
    )
    relative_time_median = Field(
        None,
        "np array of time (median) - time median averaged over camera (n_chan, n_pix)",
        unit=u.ns,
    )

    charge_median_outliers = Field(
        None, "Boolean np array of charge median outliers (n_chan, n_pix)"
    )
    charge_std_outliers = Field(
        None, "Boolean np array of charge std outliers (n_chan, n_pix)"
    )

    time_median_outliers = Field(
        None, "Boolean np array of pixel time (median) outliers (n_chan, n_pix)"
    )


class PedestalContainer(Container):
    """
    Container for pedestal parameters obtained from a set of
    [n_pedestal] pedestal events
    """

    n_events = Field(0, "Number of events used for statistics")
    sample_time = Field(0, "Time associated to the pedestal event set", unit=u.s)
    sample_time_range = Field(
        [], "Range of time of the pedestal events [t_min, t_max]", unit=u.s
    )
    charge_mean = Field(None, "np array of pedestal average (n_chan, n_pix)")
    charge_median = Field(None, "np array of the pedestal  median (n_chan, n_pix)")
    charge_std = Field(
        None, "np array of the pedestal standard deviation (n_chan, n_pix)"
    )
    charge_median_outliers = Field(
        None, "Boolean np array of the pedestal median outliers (n_chan, n_pix)"
    )
    charge_std_outliers = Field(
        None, "Boolean np array of the pedestal std outliers (n_chan, n_pix)"
    )


class PixelStatusContainer(Container):
    """
    Container for pixel status information
    It contains masks obtained by several data analysis steps
    At r0/r1 level only the hardware_mask is initialized
    """

    hardware_failing_pixels = Field(
        None,
        "Boolean np array (True = failing pixel) from the hardware pixel status data ("
        "n_chan, n_pix)",
    )

    pedestal_failing_pixels = Field(
        None,
        "Boolean np array (True = failing pixel) from the pedestal data analysis ("
        "n_chan, n_pix)",
    )

    flatfield_failing_pixels = Field(
        None,
        "Boolean np array (True = failing pixel) from the flat-field data analysis ("
        "n_chan, n_pix)",
    )


class WaveformCalibrationContainer(Container):
    """
    Container for the pixel calibration coefficients
    """
    time = Field(0, "Time associated to the calibration event", unit=u.s)
    time_range = Field(
        [],
        "Range of time of validity for the calibration event [t_min, t_max]",
        unit=u.s,
    )

    dc_to_pe = Field(
        None,
        "np array of (digital count) to (photon electron) coefficients (n_chan, n_pix)",
    )

    pedestal_per_sample = Field(
        None,
        "np array of average pedestal value per sample (digital count) (n_chan, n_pix)",
    )

    time_correction = Field(None, "np array of time correction values (n_chan, n_pix)")

    n_pe = Field(
        None, "np array of photo-electrons in calibration signal (n_chan, n_pix)"
    )

    unusable_pixels = Field(
        None,
        "Boolean np array of final calibration data analysis, True = failing pixels (n_chan, n_pix)",
    )


class MonitoringCameraContainer(Container):
    """
    Container for camera monitoring data
    """

    flatfield = Field(FlatFieldContainer(), "Data from flat-field event distributions")
    pedestal = Field(PedestalContainer(), "Data from pedestal event distributions")
    pixel_status = Field(
        PixelStatusContainer(), "Container for masks with pixel status"
    )
    calibration = Field(
        WaveformCalibrationContainer(), "Container for calibration coefficients"
    )


class MonitoringContainer(Container):
    """
    Root container for monitoring data (MON)
    """

    tels_with_data = Field([], "list of telescopes with data")

    # create the camera container
    tel = Field(
        Map(MonitoringCameraContainer), "map of tel_id to MonitoringCameraContainer"
    )


class EventAndMonDataContainer(DataContainer):
    """
    Data container including monitoring information
    """

    mon = Field(MonitoringContainer(), "container for monitoring data (MON)")


class SimulatedShowerDistribution(Container):
    """
    2D histogram of simulated number of showers simulated as function of energy and
    core distance.
    """

    container_prefix = ""

    obs_id = Field(-1, "links to which events this corresponds to")
    hist_id = Field(-1, "Histogram ID")
    num_entries = Field(-1, "Number of entries in the histogram")
    bins_energy = Field(
        None, "array of energy bin lower edges, as in np.histogram", unit=u.TeV
    )
    bins_core_dist = Field(
        None, "array of core-distance bin lower edges, as in np.histogram", unit=u.m
    )
    histogram = Field(None, "array of histogram entries, size (n_bins_x, n_bins_y)")<|MERGE_RESOLUTION|>--- conflicted
+++ resolved
@@ -11,42 +11,6 @@
 from ..instrument import SubarrayDescription
 
 __all__ = [
-<<<<<<< HEAD
-    'InstrumentContainer',
-    'R0Container',
-    'R0CameraContainer',
-    'R1Container',
-    'R1CameraContainer',
-    'DL0Container',
-    'DL0CameraContainer',
-    'DL1Container',
-    'DL1CameraContainer',
-    'SST1MContainer',
-    'SST1MCameraContainer',
-    'MCEventContainer',
-    'MCHeaderContainer',
-    'MCCameraEventContainer',
-    'CameraCalibrationContainer',
-    'CentralTriggerContainer',
-    'ReconstructedContainer',
-    'ReconstructedShowerContainer',
-    'ReconstructedEnergyContainer',
-    'ParticleClassificationContainer',
-    'DataContainer',
-    'SST1MDataContainer',
-    'HillasParametersContainer',
-    'LeakageContainer',
-    'ConcentrationContainer',
-    'TimingParametersContainer',
-    'FlatFieldContainer',
-    'PedestalContainer',
-    'PixelStatusContainer',
-    'WaveformCalibrationContainer',
-    'MonitoringCameraContainer',
-    'MonitoringContainer',
-    'EventAndMonDataContainer',
-    'WeatherContainer',
-=======
     "InstrumentContainer",
     "R0Container",
     "R0CameraContainer",
@@ -87,7 +51,7 @@
     "TelEventIndexContainer",
     "ImageParametersContainer",
     "SimulatedShowerDistribution",
->>>>>>> 2805b0ba
+    "WeatherContainer",
 ]
 
 
@@ -164,23 +128,11 @@
         "Shape: (n_pixel, n_samples)",
     )
 
-<<<<<<< HEAD
-
 class WeatherContainer(Container):
     """Storage of event-wise weather information (MAGIC implementation)."""
     air_temperature = Field(None, "Outside air temperature")
     air_pressure = Field(None, "Outside air pressure")
     air_humidity = Field(None, "Outside air humidity")
-
-class CameraCalibrationContainer(Container):
-    """
-    Storage of externally calculated calibration parameters (not per-event)
-    """
-    dc_to_pe = Field(None, "DC/PE calibration arrays from MC file")
-    pedestal = Field(None, "pedestal calibration arrays from MC file")
-
-=======
->>>>>>> 2805b0ba
 
 class DL1Container(Container):
     """ DL1 Calibrated Camera Images and associated data"""
@@ -542,15 +494,11 @@
     These values should be used in the reconstruction to transform
     between camera and sky coordinates.
     """
-<<<<<<< HEAD
-    azimuth = Field(nan * u.rad, 'Azimuth, measured N->E', unit=u.rad)
-    altitude = Field(nan * u.rad, 'Altitude', unit=u.rad)
-    ra = Field(nan * u.rad, 'Right ascension of camera center pointing from raw data', unit=u.rad)
-    dec = Field(nan * u.rad, 'Declination of camera center pointing from raw data', unit=u.rad)
-=======
 
     azimuth = Field(nan * u.rad, "Azimuth, measured N->E", unit=u.rad)
     altitude = Field(nan * u.rad, "Altitude", unit=u.rad)
+    ra = Field(nan * u.rad, "Right ascension of camera center pointing from raw data", unit=u.rad)
+    dec = Field(nan * u.rad, "Declination of camera center pointing from raw data", unit=u.rad)
 
 
 class EventCameraCalibrationContainer(Container):
@@ -574,7 +522,6 @@
         Map(EventCameraCalibrationContainer),
         "map of tel_id to EventCameraCalibrationContainer"
     )
->>>>>>> 2805b0ba
 
 
 class DataContainer(Container):
@@ -591,13 +538,6 @@
     mcheader = Field(MCHeaderContainer(), "Monte-Carlo run header data")
     trig = Field(CentralTriggerContainer(), "central trigger information")
     count = Field(0, "number of events processed")
-<<<<<<< HEAD
-    inst = Field(InstrumentContainer(), "instrumental information (deprecated")
-    pointing = Field(Map(TelescopePointingContainer),
-                     'Telescope pointing positions')
-    weather = Field(Map(WeatherContainer),
-                     'Outside weather conditions at the observatory')
-=======
     inst = DeprecatedField(
         InstrumentContainer(),
         "instrumental information ",
@@ -608,8 +548,8 @@
         EventCalibrationContainer(),
         "Container for calibration coefficients for the current event"
     )
->>>>>>> 2805b0ba
-
+    weather = Field(Map(WeatherContainer),
+                    'Outside weather conditions at the observatory')
 
 class SST1MDataContainer(DataContainer):
     sst1m = Field(SST1MContainer(), "optional SST1M Specific Information")
