--- conflicted
+++ resolved
@@ -831,10 +831,6 @@
         data = joblib.load(file_name)
 
         self.feature_names = data['feature_names']
-<<<<<<< HEAD
-=======
-        self.target_name = data['target_name']
->>>>>>> c52dc0a3
         self.telescope_regressors = data['telescope_regressors']
         self.consolidating_regressor = data['consolidating_regressor']
 
