--- conflicted
+++ resolved
@@ -9,24 +9,6 @@
 
 logger = logging.getLogger(__name__)
 
-<<<<<<< HEAD
-_FOCLEN_TO_TEL_INFO = {
-    # foclen: tel_type, tel_subtype, mirror_type
-    28.0: ('LST', '', 'DC'),
-    16.0: ('MST', '', 'DC'),
-    2.28: ('SST', 'GCT', 'SC'),
-    2.15: ('SST', 'ASTRI', 'SC'),
-    5.6: ('SST', '1M', 'SC'),
-    5.58: ('MST', 'SCT', 'SC'),
-    5.59: ('MST', 'SCT', 'SC'),
-    15.0: ('MST', 'HESS', 'DC'),
-    14.98: ('MST', 'HESS', 'DC'),
-    36.0: ('LST', 'HESS', 'DC'),
-    16.97: ('MAGIC', '', 'DC')
-}
-
-=======
->>>>>>> 78208d1a
 
 class OpticsDescription:
     """
@@ -41,17 +23,8 @@
 
     Parameters
     ----------
-<<<<<<< HEAD
-    mirror_type: str
-        'SC' or 'DC'
-    tel_type: str
-        'SST', 'MST', 'LST', 'MAGIC'
-    tel_subtype: str
-        subtype of telescope, e.g. '1M' or 'ASTRI'
-=======
     num_mirrors: int
         Number of mirrors, i. e. 2 for Schwarzschild-Couder else 1
->>>>>>> 78208d1a
     equivalent_focal_length: Quantity(float)
         effective focal-length of telescope, independent of which type of
         optics (as in the Monte-Carlo)
@@ -68,21 +41,6 @@
         if the units of one of the inputs are missing or incompatible
     """
 
-<<<<<<< HEAD
-    def __init__(self, mirror_type, tel_type,
-                 tel_subtype, equivalent_focal_length,
-                 mirror_area=None, num_mirror_tiles=None):
-
-        if tel_type not in ['LST', 'MST', 'SST', 'MAGIC']:
-            raise ValueError("Unknown tel_type %s", tel_type)
-
-        if mirror_type not in ['SC', 'DC']:
-            raise ValueError("Unknown mirror_type: %s", mirror_type)
-
-        self.mirror_type = mirror_type
-        self.tel_type = tel_type
-        self.tel_subtype = tel_subtype
-=======
     @u.quantity_input(mirror_area=u.m**2, equivalent_focal_length=u.m)
     def __init__(
             self,
@@ -94,7 +52,6 @@
     ):
 
         self.name = name
->>>>>>> 78208d1a
         self.equivalent_focal_length = equivalent_focal_length.to(u.m)
         self.mirror_area = mirror_area
         self.num_mirrors = num_mirrors
@@ -166,35 +123,4 @@
         )
 
     def __str__(self):
-<<<<<<< HEAD
-        if self.tel_subtype != '':
-            return "{}-{}".format(self.tel_type, self.tel_subtype)
-        else:
-            return self.tel_type
-
-
-def telescope_info_from_metadata(focal_length):
-    """
-    helper func to return telescope and mirror info based on metadata
-
-    Parameters
-    ----------
-    focal_length: float
-        effective focal length
-
-    Returns
-    -------
-    str,str,str:
-        tel_type ('LST', 'MST', 'SST', or 'MAGIC'),
-        tel_subtype (model),
-        mirror_type ('SC' or 'DC')
-
-    Raises:
-    -------
-    KeyError:
-       if unable to find optics type
-    """
-    return _FOCLEN_TO_TEL_INFO[round(focal_length.to('m').value, 2)]
-=======
-        return self.name
->>>>>>> 78208d1a
+        return self.name